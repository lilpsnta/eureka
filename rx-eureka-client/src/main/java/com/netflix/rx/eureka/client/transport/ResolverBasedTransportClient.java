package com.netflix.rx.eureka.client.transport;

import com.netflix.rx.eureka.client.resolver.ServerResolver;
import com.netflix.rx.eureka.transport.MessageConnection;
import com.netflix.rx.eureka.transport.base.BaseMessageConnection;
import com.netflix.rx.eureka.transport.base.HeartBeatConnection;
import com.netflix.rx.eureka.transport.base.MessageConnectionMetrics;
import io.reactivex.netty.RxNetty;
import io.reactivex.netty.channel.ObservableConnection;
import io.reactivex.netty.client.RxClient;
import io.reactivex.netty.pipeline.PipelineConfigurator;
import rx.Observable;
import rx.functions.Func1;
import rx.schedulers.Schedulers;

import java.util.concurrent.ConcurrentHashMap;

/**
 * Convenience base implementation for {@link TransportClient} that reads the server list from a {@link ServerResolver}
 *
 * @author Nitesh Kant
 */
public abstract class ResolverBasedTransportClient implements TransportClient {

    private final ServerResolver resolver;
    private final PipelineConfigurator<Object, Object> pipelineConfigurator;
    private final MessageConnectionMetrics metrics;
    private ConcurrentHashMap<ServerResolver.Server, RxClient<Object, Object>> clients;

    protected ResolverBasedTransportClient(ServerResolver resolver,
                                           PipelineConfigurator<Object, Object> pipelineConfigurator,
                                           MessageConnectionMetrics metrics) {
        this.resolver = resolver;
        this.pipelineConfigurator = pipelineConfigurator;
        this.metrics = metrics;
        clients = new ConcurrentHashMap<>();
    }

    @Override
    public Observable<MessageConnection> connect() {
<<<<<<< HEAD
        // TODO: look into this later once we know more about possible transport errors.
        RetryHandler retryHandler = new DefaultLoadBalancerRetryHandler(0, 1, true);
        tcpClient = RibbonTransport.newTcpClient(loadBalancer, pipelineConfigurator, clientConfig, retryHandler);
        Observable<MessageConnection> connection = tcpClient.connect()
                .take(1)
                .map(new Func1<ObservableConnection<Object, Object>, MessageConnection>() {
                    @Override
                    public MessageConnection call(ObservableConnection<Object, Object> connection) {
                        return new HeartBeatConnection(new BaseMessageConnection("discoveryClient", connection, metrics), 30000, 3, Schedulers.computation());
                    }
                });
        return Observable.concat(
                resolver.resolve().take(1).ignoreElements().cast(MessageConnection.class), // Load balancer will through exception if no servers in pool
                connection
        );
=======
        return resolver.resolve()
                       .take(1)
                       .map(new Func1<ServerResolver.Server, RxClient<Object, Object>>() {
                           @Override
                           public RxClient<Object, Object> call(ServerResolver.Server server) {
                               // This should be invoked from a single thread.
                               RxClient<Object, Object> client = clients.get(server);
                               if (null == client) {
                                   client = RxNetty.createTcpClient(server.getHost(), server.getPort(),
                                                                    pipelineConfigurator);
                                   clients.put(server, client);
                               }
                               return client;
                           }
                       })
                       .flatMap(new Func1<RxClient<Object, Object>, Observable<MessageConnection>>() {
                           @Override
                           public Observable<MessageConnection> call(RxClient<Object, Object> client) {
                               return client.connect()
                                            .map(new Func1<ObservableConnection<Object, Object>, MessageConnection>() {
                                                @Override
                                                public MessageConnection call(
                                                        ObservableConnection<Object, Object> conn) {
                                                    return new HeartBeatConnection(new BaseMessageConnection(conn,
                                                                                                             metrics),
                                                                                   3,
                                                                                   30000, Schedulers.computation());
                                                }
                                            });
                           }
                       })
                       .retry(1); // TODO: Better retry strategy?
>>>>>>> d6ef8348
    }

    @Override
    public void shutdown() {
        for (RxClient<Object, Object> client : clients.values()) {
            client.shutdown();
        }
    }
}<|MERGE_RESOLUTION|>--- conflicted
+++ resolved
@@ -1,4 +1,6 @@
 package com.netflix.rx.eureka.client.transport;
+
+import java.util.concurrent.ConcurrentHashMap;
 
 import com.netflix.rx.eureka.client.resolver.ServerResolver;
 import com.netflix.rx.eureka.transport.MessageConnection;
@@ -12,8 +14,6 @@
 import rx.Observable;
 import rx.functions.Func1;
 import rx.schedulers.Schedulers;
-
-import java.util.concurrent.ConcurrentHashMap;
 
 /**
  * Convenience base implementation for {@link TransportClient} that reads the server list from a {@link ServerResolver}
@@ -38,56 +38,38 @@
 
     @Override
     public Observable<MessageConnection> connect() {
-<<<<<<< HEAD
-        // TODO: look into this later once we know more about possible transport errors.
-        RetryHandler retryHandler = new DefaultLoadBalancerRetryHandler(0, 1, true);
-        tcpClient = RibbonTransport.newTcpClient(loadBalancer, pipelineConfigurator, clientConfig, retryHandler);
-        Observable<MessageConnection> connection = tcpClient.connect()
+        return resolver.resolve()
                 .take(1)
-                .map(new Func1<ObservableConnection<Object, Object>, MessageConnection>() {
+                .map(new Func1<ServerResolver.Server, RxClient<Object, Object>>() {
                     @Override
-                    public MessageConnection call(ObservableConnection<Object, Object> connection) {
-                        return new HeartBeatConnection(new BaseMessageConnection("discoveryClient", connection, metrics), 30000, 3, Schedulers.computation());
+                    public RxClient<Object, Object> call(ServerResolver.Server server) {
+                        // This should be invoked from a single thread.
+                        RxClient<Object, Object> client = clients.get(server);
+                        if (null == client) {
+                            client = RxNetty.createTcpClient(server.getHost(), server.getPort(),
+                                    pipelineConfigurator);
+                            clients.put(server, client);
+                        }
+                        return client;
                     }
-                });
-        return Observable.concat(
-                resolver.resolve().take(1).ignoreElements().cast(MessageConnection.class), // Load balancer will through exception if no servers in pool
-                connection
-        );
-=======
-        return resolver.resolve()
-                       .take(1)
-                       .map(new Func1<ServerResolver.Server, RxClient<Object, Object>>() {
-                           @Override
-                           public RxClient<Object, Object> call(ServerResolver.Server server) {
-                               // This should be invoked from a single thread.
-                               RxClient<Object, Object> client = clients.get(server);
-                               if (null == client) {
-                                   client = RxNetty.createTcpClient(server.getHost(), server.getPort(),
-                                                                    pipelineConfigurator);
-                                   clients.put(server, client);
-                               }
-                               return client;
-                           }
-                       })
-                       .flatMap(new Func1<RxClient<Object, Object>, Observable<MessageConnection>>() {
-                           @Override
-                           public Observable<MessageConnection> call(RxClient<Object, Object> client) {
-                               return client.connect()
-                                            .map(new Func1<ObservableConnection<Object, Object>, MessageConnection>() {
-                                                @Override
-                                                public MessageConnection call(
-                                                        ObservableConnection<Object, Object> conn) {
-                                                    return new HeartBeatConnection(new BaseMessageConnection(conn,
-                                                                                                             metrics),
-                                                                                   3,
-                                                                                   30000, Schedulers.computation());
-                                                }
-                                            });
-                           }
-                       })
-                       .retry(1); // TODO: Better retry strategy?
->>>>>>> d6ef8348
+                })
+                .flatMap(new Func1<RxClient<Object, Object>, Observable<MessageConnection>>() {
+                    @Override
+                    public Observable<MessageConnection> call(RxClient<Object, Object> client) {
+                        return client.connect()
+                                .map(new Func1<ObservableConnection<Object, Object>, MessageConnection>() {
+                                    @Override
+                                    public MessageConnection call(
+                                            ObservableConnection<Object, Object> conn) {
+                                        return new HeartBeatConnection(
+                                                new BaseMessageConnection("client", conn, metrics),
+                                                30000, 3, Schedulers.computation()
+                                        );
+                                    }
+                                });
+                    }
+                })
+                .retry(1); // TODO: Better retry strategy?
     }
 
     @Override
